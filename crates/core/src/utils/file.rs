use crate::multi::DownloadMulti;
use crate::single::DownloadSingle;
use crate::writer::file::SeqFileWriter;
<<<<<<< HEAD
use crate::{DownloadResult, ProgressEntry, auto};
use reqwest::{Client, Url};
use std::num::NonZeroUsize;
use std::{io, io::ErrorKind, path::Path, time::Duration};
=======
use crate::{DownloadResult, ProgressEntry};
use crate::{file, multi, single};
use reqwest::{Client, IntoUrl};
use std::num::NonZeroUsize;
use std::{io::ErrorKind, path::Path, time::Duration};
>>>>>>> 9dd77eb6
use tokio::fs::{self, OpenOptions};

#[derive(Debug, Clone)]
pub struct DownloadOptions {
    pub concurrent: Option<NonZeroUsize>,
<<<<<<< HEAD
    pub retry_gap: Duration,
    pub write_buffer_size: usize,
    pub write_channel_size: usize,
}

pub async fn download(
    client: Client,
    url: Url,
    download_chunks: Vec<ProgressEntry>,
    file_size: u64,
    save_path: &Path,
    options: DownloadOptions,
) -> Result<DownloadResult, io::Error> {
    let save_folder = save_path.parent().ok_or(ErrorKind::NotFound)?;
    if let Err(e) = fs::create_dir_all(save_folder).await
        && e.kind() != ErrorKind::AlreadyExists
    {
        return Err(e);
    }
    let file = OpenOptions::new()
        .read(true)
        .write(true)
        .create(true)
        .truncate(false)
        .open(&save_path)
        .await?;
    let seq_file_writer = SeqFileWriter::new(file.try_clone().await?, options.write_buffer_size);
    #[cfg(target_pointer_width = "64")]
    let rand_file_writer = file::rand_file_writer_mmap::RandFileWriter::new(
        file,
        file_size,
        options.write_buffer_size,
    )
    .await?;
    #[cfg(not(target_pointer_width = "64"))]
    let rand_file_writer = file::rand_file_writer_std::RandFileWriter::new(
        file,
        options.file_size,
        options.write_buffer_size,
    )
    .await?;
    Ok(auto::download(
        client,
        url,
        download_chunks,
        seq_file_writer,
        rand_file_writer,
        auto::DownloadOptions {
            file_size,
            concurrent: options.concurrent,
            retry_gap: options.retry_gap,
            write_channel_size: options.write_channel_size,
        },
    )
    .await)
=======
    pub write_buffer_size: usize,
    pub write_channel_size: usize,
    pub retry_gap: Duration,
    pub file_size: u64,
}

#[derive(thiserror::Error, Debug)]
pub enum DownloadErrorKind {
    #[error("Reqwest error: {0}")]
    Reqwest(#[from] reqwest::Error),
    #[error("IO error: {0}")]
    Io(#[from] std::io::Error),
}

pub trait DownloadFile {
    fn download(
        &self,
        url: impl IntoUrl + Send,
        download_chunks: Vec<ProgressEntry>,
        save_path: &Path,
        options: DownloadOptions,
    ) -> impl Future<Output = Result<DownloadResult, DownloadErrorKind>> + Send;
}

impl DownloadFile for Client {
    async fn download(
        &self,
        url: impl IntoUrl + Send,
        download_chunks: Vec<ProgressEntry>,
        save_path: &Path,
        options: DownloadOptions,
    ) -> Result<DownloadResult, DownloadErrorKind> {
        let save_folder = save_path
            .parent()
            .ok_or(DownloadErrorKind::Io(ErrorKind::NotFound.into()))?;
        if let Err(e) = fs::create_dir_all(save_folder).await
            && e.kind() != ErrorKind::AlreadyExists
        {
            return Err(DownloadErrorKind::Io(e));
        }
        let file = OpenOptions::new()
            .read(true)
            .write(true)
            .create(true)
            .truncate(false)
            .open(&save_path)
            .await
            .map_err(DownloadErrorKind::Io)?;
        if let Some(threads) = options.concurrent {
            #[cfg(target_pointer_width = "64")]
            let rand_file_writer = file::rand_file_writer_mmap::RandFileWriter::new(
                file,
                options.file_size,
                options.write_buffer_size,
            )
            .await
            .map_err(DownloadErrorKind::Io)?;
            #[cfg(not(target_pointer_width = "64"))]
            let rand_file_writer = file::rand_file_writer_std::RandFileWriter::new(
                file,
                options.file_size,
                options.write_buffer_size,
            )
            .await
            .map_err(|e| DownloadErrorKind::Io(e))?;
            self.download_multi(
                url,
                download_chunks,
                rand_file_writer,
                multi::DownloadOptions {
                    threads,
                    retry_gap: options.retry_gap,
                    write_channel_size: options.write_channel_size,
                },
            )
            .await
            .map_err(DownloadErrorKind::Reqwest)
        } else {
            let seq_file_writer = SeqFileWriter::new(file, options.write_buffer_size);
            self.download_single(
                url,
                seq_file_writer,
                single::DownloadOptions {
                    retry_gap: options.retry_gap,
                    write_channel_size: options.write_channel_size,
                },
            )
            .await
            .map_err(DownloadErrorKind::Reqwest)
        }
    }
>>>>>>> 9dd77eb6
}<|MERGE_RESOLUTION|>--- conflicted
+++ resolved
@@ -1,80 +1,16 @@
 use crate::multi::DownloadMulti;
 use crate::single::DownloadSingle;
 use crate::writer::file::SeqFileWriter;
-<<<<<<< HEAD
-use crate::{DownloadResult, ProgressEntry, auto};
-use reqwest::{Client, Url};
-use std::num::NonZeroUsize;
-use std::{io, io::ErrorKind, path::Path, time::Duration};
-=======
 use crate::{DownloadResult, ProgressEntry};
 use crate::{file, multi, single};
 use reqwest::{Client, IntoUrl};
 use std::num::NonZeroUsize;
 use std::{io::ErrorKind, path::Path, time::Duration};
->>>>>>> 9dd77eb6
 use tokio::fs::{self, OpenOptions};
 
 #[derive(Debug, Clone)]
 pub struct DownloadOptions {
     pub concurrent: Option<NonZeroUsize>,
-<<<<<<< HEAD
-    pub retry_gap: Duration,
-    pub write_buffer_size: usize,
-    pub write_channel_size: usize,
-}
-
-pub async fn download(
-    client: Client,
-    url: Url,
-    download_chunks: Vec<ProgressEntry>,
-    file_size: u64,
-    save_path: &Path,
-    options: DownloadOptions,
-) -> Result<DownloadResult, io::Error> {
-    let save_folder = save_path.parent().ok_or(ErrorKind::NotFound)?;
-    if let Err(e) = fs::create_dir_all(save_folder).await
-        && e.kind() != ErrorKind::AlreadyExists
-    {
-        return Err(e);
-    }
-    let file = OpenOptions::new()
-        .read(true)
-        .write(true)
-        .create(true)
-        .truncate(false)
-        .open(&save_path)
-        .await?;
-    let seq_file_writer = SeqFileWriter::new(file.try_clone().await?, options.write_buffer_size);
-    #[cfg(target_pointer_width = "64")]
-    let rand_file_writer = file::rand_file_writer_mmap::RandFileWriter::new(
-        file,
-        file_size,
-        options.write_buffer_size,
-    )
-    .await?;
-    #[cfg(not(target_pointer_width = "64"))]
-    let rand_file_writer = file::rand_file_writer_std::RandFileWriter::new(
-        file,
-        options.file_size,
-        options.write_buffer_size,
-    )
-    .await?;
-    Ok(auto::download(
-        client,
-        url,
-        download_chunks,
-        seq_file_writer,
-        rand_file_writer,
-        auto::DownloadOptions {
-            file_size,
-            concurrent: options.concurrent,
-            retry_gap: options.retry_gap,
-            write_channel_size: options.write_channel_size,
-        },
-    )
-    .await)
-=======
     pub write_buffer_size: usize,
     pub write_channel_size: usize,
     pub retry_gap: Duration,
@@ -166,5 +102,4 @@
             .map_err(DownloadErrorKind::Reqwest)
         }
     }
->>>>>>> 9dd77eb6
 }