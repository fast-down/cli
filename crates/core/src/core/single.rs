use super::DownloadResult;
use crate::{ConnectErrorKind, Event, SeqWriter};
<<<<<<< HEAD
use reqwest::{Client, Url};
=======
use reqwest::{Client, Error, IntoUrl};
>>>>>>> 9dd77eb6
use std::{
    sync::{
        Arc,
        atomic::{AtomicBool, Ordering},
    },
    time::Duration,
};

#[derive(Debug, Clone)]
pub struct DownloadOptions {
    pub retry_gap: Duration,
    pub write_channel_size: usize,
}

<<<<<<< HEAD
pub async fn download(
    client: Client,
    url: Url,
    mut writer: impl SeqWriter + 'static,
    options: DownloadOptions,
) -> DownloadResult {
    let (tx, event_chain) = async_channel::unbounded();
    let (tx_write, rx_write) = async_channel::bounded(options.write_channel_size);
    let tx_clone = tx.clone();
    let handle = tokio::spawn(async move {
        while let Ok((spin, data)) = rx_write.recv().await {
=======
pub trait DownloadSingle {
    fn download_single(
        &self,
        url: impl IntoUrl + Send,
        writer: impl SeqWriter + 'static,
        options: DownloadOptions,
    ) -> impl Future<Output = Result<DownloadResult, Error>> + Send;
}

impl DownloadSingle for Client {
    async fn download_single(
        &self,
        url: impl IntoUrl + Send,
        mut writer: impl SeqWriter + 'static,
        options: DownloadOptions,
    ) -> Result<DownloadResult, Error> {
        let url = url.into_url()?;
        let (tx, event_chain) = async_channel::unbounded();
        let (tx_write, rx_write) = async_channel::bounded(options.write_channel_size);
        let tx_clone = tx.clone();
        let handle = tokio::spawn(async move {
            while let Ok((spin, data)) = rx_write.recv().await {
                loop {
                    match writer.write_sequentially(&data).await {
                        Ok(_) => break,
                        Err(e) => tx_clone.send(Event::WriteError(0, e)).await.unwrap(),
                    }
                    tokio::time::sleep(options.retry_gap).await;
                }
                tx_clone.send(Event::WriteProgress(0, spin)).await.unwrap();
            }
>>>>>>> 9dd77eb6
            loop {
                match writer.flush().await {
                    Ok(_) => break,
                    Err(e) => tx_clone.send(Event::WriteError(0, e)).await.unwrap(),
                };
                tokio::time::sleep(options.retry_gap).await;
            }
<<<<<<< HEAD
            tx_clone.send(Event::WriteProgress(0, spin)).await.unwrap();
        }
        loop {
            match writer.flush().await {
                Ok(_) => break,
                Err(e) => tx_clone.send(Event::WriteError(e)).await.unwrap(),
            };
            tokio::time::sleep(options.retry_gap).await;
        }
    });
    let running = Arc::new(AtomicBool::new(true));
    let running_clone = running.clone();
    tokio::spawn(async move {
        let mut downloaded: u64 = 0;
        let mut response = loop {
            if !running.load(Ordering::Relaxed) {
                tx.send(Event::Abort(0)).await.unwrap();
                return;
            }
            tx.send(Event::Connecting(0)).await.unwrap();
            match client.get(url.clone()).send().await {
                Ok(response) => break response,
                Err(e) => tx
                    .send(Event::ConnectError(0, ConnectErrorKind::Reqwest(e)))
                    .await
                    .unwrap(),
            }
            tokio::time::sleep(options.retry_gap).await;
        };
        tx.send(Event::Downloading(0)).await.unwrap();
        loop {
            let chunk = loop {
=======
        });
        let running = Arc::new(AtomicBool::new(true));
        let running_clone = running.clone();
        let client = self.clone();
        tokio::spawn(async move {
            let mut downloaded: u64 = 0;
            let mut response = loop {
>>>>>>> 9dd77eb6
                if !running.load(Ordering::Relaxed) {
                    tx.send(Event::Abort(0)).await.unwrap();
                    return;
                }
                tx.send(Event::Connecting(0)).await.unwrap();
                match client.get(url.clone()).send().await {
                    Ok(response) => break response,
                    Err(e) => tx
                        .send(Event::ConnectError(0, ConnectErrorKind::Reqwest(e)))
                        .await
                        .unwrap(),
                }
                tokio::time::sleep(options.retry_gap).await;
            };
            tx.send(Event::Downloading(0)).await.unwrap();
            loop {
                let chunk = loop {
                    if !running.load(Ordering::Relaxed) {
                        tx.send(Event::Abort(0)).await.unwrap();
                        return;
                    }
                    match response.chunk().await {
                        Ok(chunk) => break chunk,
                        Err(e) => tx.send(Event::DownloadError(0, e)).await.unwrap(),
                    }
                    tokio::time::sleep(options.retry_gap).await;
                };
                if chunk.is_none() {
                    break;
                }
                let chunk = chunk.unwrap();
                let len = chunk.len() as u64;
                let span = downloaded..(downloaded + len);
                tx.send(Event::DownloadProgress(0, span.clone()))
                    .await
                    .unwrap();
                tx_write.send((span, chunk)).await.unwrap();
                downloaded += len;
            }
<<<<<<< HEAD
            let chunk = chunk.unwrap();
            let len = chunk.len() as u64;
            let span = downloaded..(downloaded + len);
            tx.send(Event::DownloadProgress(0, span.clone()))
                .await
                .unwrap();
            tx_write.send((span, chunk)).await.unwrap();
            downloaded += len as u64;
        }
        tx.send(Event::Finished(0)).await.unwrap();
    });
    DownloadResult::new(event_chain, handle, running_clone)
=======
            tx.send(Event::Finished(0)).await.unwrap();
        });
        Ok(DownloadResult::new(event_chain, handle, running_clone))
    }
>>>>>>> 9dd77eb6
}

#[cfg(test)]
#[cfg(feature = "file")]
mod tests {
    use super::*;
    use crate::Total;
    use crate::writer::file::SeqFileWriter;
    use tempfile::NamedTempFile;
    use tokio::fs::File;
    use tokio::io::AsyncReadExt;

    fn build_mock_data(size: usize) -> Vec<u8> {
        (0..size).map(|i| (i % 256) as u8).collect()
    }

    fn assert_progress(events: Vec<Event>, len: usize) {
        assert_eq!(
            events
                .iter()
                .map(|m| if let Event::DownloadProgress(0, p) = m {
                    p.total()
                } else {
                    0
                })
                .sum::<u64>(),
            len as u64
        );
        assert_eq!(
            events
                .iter()
                .map(|m| if let Event::WriteProgress(0, p) = m {
                    p.total()
                } else {
                    0
                })
                .sum::<u64>(),
            len as u64
        );
    }

    #[tokio::test]
    async fn test_downloads_small_file_correctly() {
        // 测试 9B 小文件
        let mock_body = b"test data";
        let mut server = mockito::Server::new_async().await;
        let mock = server
            .mock("GET", "/small")
            .with_status(200)
            .with_body(mock_body)
            .create_async()
            .await;

        let temp_file = NamedTempFile::new().unwrap();
        let file = temp_file.reopen().unwrap().into();

        let client = Client::new();
<<<<<<< HEAD
        let result = download(
            client,
            format!("{}/small", server.url()).parse().unwrap(),
            SeqFileWriter::new(file, 8 * 1024 * 1024),
            DownloadOptions {
                retry_gap: Duration::from_secs(1),
                write_channel_size: 1024,
            },
        )
        .await;
=======
        let result = client
            .download_single(
                format!("{}/small", server.url()),
                SeqFileWriter::new(file, 8 * 1024 * 1024),
                DownloadOptions {
                    retry_gap: Duration::from_secs(1),
                    write_channel_size: 1024,
                },
            )
            .await
            .unwrap();
>>>>>>> 9dd77eb6

        let mut progress_events = Vec::new();
        while let Ok(event) = result.event_chain.recv().await {
            progress_events.push(event);
        }
        dbg!(&progress_events);
        result.join().await.unwrap();

        let mut file_content = Vec::new();
        File::open(temp_file.path())
            .await
            .unwrap()
            .read_to_end(&mut file_content)
            .await
            .unwrap();
        assert_eq!(file_content, mock_body);
<<<<<<< HEAD

        assert_eq!(
            progress_events
                .iter()
                .map(|m| if let Event::DownloadProgress(_, p) = m {
                    p.total()
                } else {
                    0
                })
                .sum::<u64>(),
            mock_body.len() as u64
        );
        assert_eq!(
            progress_events
                .iter()
                .map(|m| if let Event::WriteProgress(_, p) = m {
                    p.total()
                } else {
                    0
                })
                .sum::<u64>(),
            mock_body.len() as u64
        );
=======
        assert_progress(progress_events, mock_body.len());
>>>>>>> 9dd77eb6
        mock.assert_async().await;
    }

    #[tokio::test]
    async fn test_downloads_empty_file_correctly() {
        // 测试空文件下载
        let mock_body = b"";
        let mut server = mockito::Server::new_async().await;
        let mock = server
            .mock("GET", "/empty")
            .with_status(200)
            .with_body(mock_body)
            .create_async()
            .await;

        let temp_file = NamedTempFile::new().unwrap();
        let file = temp_file.reopen().unwrap().into();

        let client = Client::new();
<<<<<<< HEAD
        let result = download(
            client,
            format!("{}/empty", server.url()).parse().unwrap(),
            SeqFileWriter::new(file, 8 * 1024 * 1024),
            DownloadOptions {
                retry_gap: Duration::from_secs(1),
                write_channel_size: 1024,
            },
        )
        .await;
=======
        let result = client
            .download_single(
                format!("{}/empty", server.url()),
                SeqFileWriter::new(file, 8 * 1024 * 1024),
                DownloadOptions {
                    retry_gap: Duration::from_secs(1),
                    write_channel_size: 1024,
                },
            )
            .await
            .unwrap();
>>>>>>> 9dd77eb6

        let mut progress_events = Vec::new();
        while let Ok(event) = result.event_chain.recv().await {
            progress_events.push(event);
        }
        dbg!(&progress_events);
        result.join().await.unwrap();

        // 验证空文件
        let mut file_content = Vec::new();
        File::open(temp_file.path())
            .await
            .unwrap()
            .read_to_end(&mut file_content)
            .await
            .unwrap();
        assert!(file_content.is_empty());

        // 验证无进度事件
<<<<<<< HEAD
        assert_eq!(
            progress_events
                .iter()
                .map(|m| if let Event::DownloadProgress(_, p) = m {
                    p.total()
                } else {
                    0
                })
                .sum::<u64>(),
            mock_body.len() as u64
        );
        assert_eq!(
            progress_events
                .iter()
                .map(|m| if let Event::WriteProgress(_, p) = m {
                    p.total()
                } else {
                    0
                })
                .sum::<u64>(),
            mock_body.len() as u64
        );
=======
        assert_progress(progress_events, mock_body.len());
>>>>>>> 9dd77eb6
        mock.assert_async().await;
    }

    #[tokio::test]
    async fn test_downloads_large_file_correctly() {
        let mock_body = build_mock_data(5000);
        let mut server = mockito::Server::new_async().await;
        let mock = server
            .mock("GET", "/large")
            .with_status(200)
            .with_body(&mock_body)
            .create_async()
            .await;

        let temp_file = NamedTempFile::new().unwrap();
        let file = temp_file.reopen().unwrap().into();

        let client = Client::new();
<<<<<<< HEAD
        let result = download(
            client,
            format!("{}/large", server.url()).parse().unwrap(),
            SeqFileWriter::new(file, 8 * 1024 * 1024),
            DownloadOptions {
                retry_gap: Duration::from_secs(1),
                write_channel_size: 1024,
            },
        )
        .await;
=======
        let result = client
            .download_single(
                format!("{}/large", server.url()),
                SeqFileWriter::new(file, 8 * 1024 * 1024),
                DownloadOptions {
                    retry_gap: Duration::from_secs(1),
                    write_channel_size: 1024,
                },
            )
            .await
            .unwrap();
>>>>>>> 9dd77eb6

        let mut progress_events = Vec::new();
        while let Ok(event) = result.event_chain.recv().await {
            progress_events.push(event);
        }
        dbg!(&progress_events);
        result.join().await.unwrap();

        // 验证文件内容
        let mut file_content = Vec::new();
        File::open(temp_file.path())
            .await
            .unwrap()
            .read_to_end(&mut file_content)
            .await
            .unwrap();
        assert_eq!(file_content, mock_body);

        // 验证进度事件总和
<<<<<<< HEAD
        assert_eq!(
            progress_events
                .iter()
                .map(|m| if let Event::DownloadProgress(_, p) = m {
                    p.total()
                } else {
                    0
                })
                .sum::<u64>(),
            mock_body.len() as u64
        );
        assert_eq!(
            progress_events
                .iter()
                .map(|m| if let Event::WriteProgress(_, p) = m {
                    p.total()
                } else {
                    0
                })
                .sum::<u64>(),
            mock_body.len() as u64
        );
=======
        assert_progress(progress_events, mock_body.len());
>>>>>>> 9dd77eb6
        mock.assert_async().await;
    }

    #[tokio::test]
    async fn test_downloads_exact_buffer_size_file() {
        let mock_body = build_mock_data(4096);
        let mut server = mockito::Server::new_async().await;
        let mock = server
            .mock("GET", "/exact_buffer_size_file")
            .with_status(200)
            .with_body(&mock_body)
            .create_async()
            .await;

        let temp_file = NamedTempFile::new().unwrap();
        let file = temp_file.reopen().unwrap().into();

        let client = Client::new();
<<<<<<< HEAD
        let result = download(
            client,
            format!("{}/exact_buffer_size_file", server.url())
                .parse()
                .unwrap(),
            SeqFileWriter::new(file, 8 * 1024 * 1024),
            DownloadOptions {
                retry_gap: Duration::from_secs(1),
                write_channel_size: 1024,
            },
        )
        .await;
=======
        let result = client
            .download_single(
                format!("{}/exact_buffer_size_file", server.url()),
                SeqFileWriter::new(file, 8 * 1024 * 1024),
                DownloadOptions {
                    retry_gap: Duration::from_secs(1),
                    write_channel_size: 1024,
                },
            )
            .await
            .unwrap();
>>>>>>> 9dd77eb6

        let mut progress_events = Vec::new();
        while let Ok(event) = result.event_chain.recv().await {
            progress_events.push(event);
        }
        dbg!(&progress_events);
        result.join().await.unwrap();

        // 验证文件内容
        let mut file_content = Vec::new();
        File::open(temp_file.path())
            .await
            .unwrap()
            .read_to_end(&mut file_content)
            .await
            .unwrap();
        assert_eq!(file_content, mock_body);

        // 验证进度事件完整性
<<<<<<< HEAD
        assert_eq!(
            progress_events
                .iter()
                .map(|m| if let Event::DownloadProgress(_, p) = m {
                    p.total()
                } else {
                    0
                })
                .sum::<u64>(),
            mock_body.len() as u64
        );
        assert_eq!(
            progress_events
                .iter()
                .map(|m| if let Event::WriteProgress(_, p) = m {
                    p.total()
                } else {
                    0
                })
                .sum::<u64>(),
            mock_body.len() as u64
        );
=======
        assert_progress(progress_events, mock_body.len());
>>>>>>> 9dd77eb6
        mock.assert_async().await;
    }
}<|MERGE_RESOLUTION|>--- conflicted
+++ resolved
@@ -1,10 +1,6 @@
 use super::DownloadResult;
 use crate::{ConnectErrorKind, Event, SeqWriter};
-<<<<<<< HEAD
-use reqwest::{Client, Url};
-=======
 use reqwest::{Client, Error, IntoUrl};
->>>>>>> 9dd77eb6
 use std::{
     sync::{
         Arc,
@@ -19,19 +15,6 @@
     pub write_channel_size: usize,
 }
 
-<<<<<<< HEAD
-pub async fn download(
-    client: Client,
-    url: Url,
-    mut writer: impl SeqWriter + 'static,
-    options: DownloadOptions,
-) -> DownloadResult {
-    let (tx, event_chain) = async_channel::unbounded();
-    let (tx_write, rx_write) = async_channel::bounded(options.write_channel_size);
-    let tx_clone = tx.clone();
-    let handle = tokio::spawn(async move {
-        while let Ok((spin, data)) = rx_write.recv().await {
-=======
 pub trait DownloadSingle {
     fn download_single(
         &self,
@@ -63,7 +46,6 @@
                 }
                 tx_clone.send(Event::WriteProgress(0, spin)).await.unwrap();
             }
->>>>>>> 9dd77eb6
             loop {
                 match writer.flush().await {
                     Ok(_) => break,
@@ -71,40 +53,6 @@
                 };
                 tokio::time::sleep(options.retry_gap).await;
             }
-<<<<<<< HEAD
-            tx_clone.send(Event::WriteProgress(0, spin)).await.unwrap();
-        }
-        loop {
-            match writer.flush().await {
-                Ok(_) => break,
-                Err(e) => tx_clone.send(Event::WriteError(e)).await.unwrap(),
-            };
-            tokio::time::sleep(options.retry_gap).await;
-        }
-    });
-    let running = Arc::new(AtomicBool::new(true));
-    let running_clone = running.clone();
-    tokio::spawn(async move {
-        let mut downloaded: u64 = 0;
-        let mut response = loop {
-            if !running.load(Ordering::Relaxed) {
-                tx.send(Event::Abort(0)).await.unwrap();
-                return;
-            }
-            tx.send(Event::Connecting(0)).await.unwrap();
-            match client.get(url.clone()).send().await {
-                Ok(response) => break response,
-                Err(e) => tx
-                    .send(Event::ConnectError(0, ConnectErrorKind::Reqwest(e)))
-                    .await
-                    .unwrap(),
-            }
-            tokio::time::sleep(options.retry_gap).await;
-        };
-        tx.send(Event::Downloading(0)).await.unwrap();
-        loop {
-            let chunk = loop {
-=======
         });
         let running = Arc::new(AtomicBool::new(true));
         let running_clone = running.clone();
@@ -112,7 +60,6 @@
         tokio::spawn(async move {
             let mut downloaded: u64 = 0;
             let mut response = loop {
->>>>>>> 9dd77eb6
                 if !running.load(Ordering::Relaxed) {
                     tx.send(Event::Abort(0)).await.unwrap();
                     return;
@@ -152,25 +99,10 @@
                 tx_write.send((span, chunk)).await.unwrap();
                 downloaded += len;
             }
-<<<<<<< HEAD
-            let chunk = chunk.unwrap();
-            let len = chunk.len() as u64;
-            let span = downloaded..(downloaded + len);
-            tx.send(Event::DownloadProgress(0, span.clone()))
-                .await
-                .unwrap();
-            tx_write.send((span, chunk)).await.unwrap();
-            downloaded += len as u64;
-        }
-        tx.send(Event::Finished(0)).await.unwrap();
-    });
-    DownloadResult::new(event_chain, handle, running_clone)
-=======
             tx.send(Event::Finished(0)).await.unwrap();
         });
         Ok(DownloadResult::new(event_chain, handle, running_clone))
     }
->>>>>>> 9dd77eb6
 }
 
 #[cfg(test)]
@@ -228,18 +160,6 @@
         let file = temp_file.reopen().unwrap().into();
 
         let client = Client::new();
-<<<<<<< HEAD
-        let result = download(
-            client,
-            format!("{}/small", server.url()).parse().unwrap(),
-            SeqFileWriter::new(file, 8 * 1024 * 1024),
-            DownloadOptions {
-                retry_gap: Duration::from_secs(1),
-                write_channel_size: 1024,
-            },
-        )
-        .await;
-=======
         let result = client
             .download_single(
                 format!("{}/small", server.url()),
@@ -251,7 +171,6 @@
             )
             .await
             .unwrap();
->>>>>>> 9dd77eb6
 
         let mut progress_events = Vec::new();
         while let Ok(event) = result.event_chain.recv().await {
@@ -268,33 +187,7 @@
             .await
             .unwrap();
         assert_eq!(file_content, mock_body);
-<<<<<<< HEAD
-
-        assert_eq!(
-            progress_events
-                .iter()
-                .map(|m| if let Event::DownloadProgress(_, p) = m {
-                    p.total()
-                } else {
-                    0
-                })
-                .sum::<u64>(),
-            mock_body.len() as u64
-        );
-        assert_eq!(
-            progress_events
-                .iter()
-                .map(|m| if let Event::WriteProgress(_, p) = m {
-                    p.total()
-                } else {
-                    0
-                })
-                .sum::<u64>(),
-            mock_body.len() as u64
-        );
-=======
         assert_progress(progress_events, mock_body.len());
->>>>>>> 9dd77eb6
         mock.assert_async().await;
     }
 
@@ -314,18 +207,6 @@
         let file = temp_file.reopen().unwrap().into();
 
         let client = Client::new();
-<<<<<<< HEAD
-        let result = download(
-            client,
-            format!("{}/empty", server.url()).parse().unwrap(),
-            SeqFileWriter::new(file, 8 * 1024 * 1024),
-            DownloadOptions {
-                retry_gap: Duration::from_secs(1),
-                write_channel_size: 1024,
-            },
-        )
-        .await;
-=======
         let result = client
             .download_single(
                 format!("{}/empty", server.url()),
@@ -337,7 +218,6 @@
             )
             .await
             .unwrap();
->>>>>>> 9dd77eb6
 
         let mut progress_events = Vec::new();
         while let Ok(event) = result.event_chain.recv().await {
@@ -357,32 +237,7 @@
         assert!(file_content.is_empty());
 
         // 验证无进度事件
-<<<<<<< HEAD
-        assert_eq!(
-            progress_events
-                .iter()
-                .map(|m| if let Event::DownloadProgress(_, p) = m {
-                    p.total()
-                } else {
-                    0
-                })
-                .sum::<u64>(),
-            mock_body.len() as u64
-        );
-        assert_eq!(
-            progress_events
-                .iter()
-                .map(|m| if let Event::WriteProgress(_, p) = m {
-                    p.total()
-                } else {
-                    0
-                })
-                .sum::<u64>(),
-            mock_body.len() as u64
-        );
-=======
         assert_progress(progress_events, mock_body.len());
->>>>>>> 9dd77eb6
         mock.assert_async().await;
     }
 
@@ -401,18 +256,6 @@
         let file = temp_file.reopen().unwrap().into();
 
         let client = Client::new();
-<<<<<<< HEAD
-        let result = download(
-            client,
-            format!("{}/large", server.url()).parse().unwrap(),
-            SeqFileWriter::new(file, 8 * 1024 * 1024),
-            DownloadOptions {
-                retry_gap: Duration::from_secs(1),
-                write_channel_size: 1024,
-            },
-        )
-        .await;
-=======
         let result = client
             .download_single(
                 format!("{}/large", server.url()),
@@ -424,7 +267,6 @@
             )
             .await
             .unwrap();
->>>>>>> 9dd77eb6
 
         let mut progress_events = Vec::new();
         while let Ok(event) = result.event_chain.recv().await {
@@ -444,32 +286,7 @@
         assert_eq!(file_content, mock_body);
 
         // 验证进度事件总和
-<<<<<<< HEAD
-        assert_eq!(
-            progress_events
-                .iter()
-                .map(|m| if let Event::DownloadProgress(_, p) = m {
-                    p.total()
-                } else {
-                    0
-                })
-                .sum::<u64>(),
-            mock_body.len() as u64
-        );
-        assert_eq!(
-            progress_events
-                .iter()
-                .map(|m| if let Event::WriteProgress(_, p) = m {
-                    p.total()
-                } else {
-                    0
-                })
-                .sum::<u64>(),
-            mock_body.len() as u64
-        );
-=======
         assert_progress(progress_events, mock_body.len());
->>>>>>> 9dd77eb6
         mock.assert_async().await;
     }
 
@@ -488,20 +305,6 @@
         let file = temp_file.reopen().unwrap().into();
 
         let client = Client::new();
-<<<<<<< HEAD
-        let result = download(
-            client,
-            format!("{}/exact_buffer_size_file", server.url())
-                .parse()
-                .unwrap(),
-            SeqFileWriter::new(file, 8 * 1024 * 1024),
-            DownloadOptions {
-                retry_gap: Duration::from_secs(1),
-                write_channel_size: 1024,
-            },
-        )
-        .await;
-=======
         let result = client
             .download_single(
                 format!("{}/exact_buffer_size_file", server.url()),
@@ -513,7 +316,6 @@
             )
             .await
             .unwrap();
->>>>>>> 9dd77eb6
 
         let mut progress_events = Vec::new();
         while let Ok(event) = result.event_chain.recv().await {
@@ -533,32 +335,7 @@
         assert_eq!(file_content, mock_body);
 
         // 验证进度事件完整性
-<<<<<<< HEAD
-        assert_eq!(
-            progress_events
-                .iter()
-                .map(|m| if let Event::DownloadProgress(_, p) = m {
-                    p.total()
-                } else {
-                    0
-                })
-                .sum::<u64>(),
-            mock_body.len() as u64
-        );
-        assert_eq!(
-            progress_events
-                .iter()
-                .map(|m| if let Event::WriteProgress(_, p) = m {
-                    p.total()
-                } else {
-                    0
-                })
-                .sum::<u64>(),
-            mock_body.len() as u64
-        );
-=======
         assert_progress(progress_events, mock_body.len());
->>>>>>> 9dd77eb6
         mock.assert_async().await;
     }
 }