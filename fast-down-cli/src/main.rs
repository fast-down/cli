--- conflicted
+++ resolved
@@ -1,19 +1,18 @@
 use clap::Parser;
 use color_eyre::eyre::{eyre, Result};
-<<<<<<< HEAD
 use fast_down::{DownloadOptions, DownloadResult, Event, MergeProgress, Progress, Total};
-use fast_down_cli::{build_headers, format_time};
-=======
-use fast_down::{DownloadOptions, Event, MergeProgress, Progress, Total};
-use fast_down_cli::{build_headers, format_time, database::{init_db, save_progress, WriteProgress}};
-mod database;
->>>>>>> 70c04b7d
 use reqwest::{blocking::Client, Proxy};
 use std::{
     io::{self, Write},
     path::Path,
     time::{Duration, Instant},
 };
+
+mod fmt;
+mod persist;
+
+use fmt::{build_headers, format_time};
+use persist::{init_db, store_progress, WriteProgress};
 
 /// 超级快的下载器
 #[derive(Parser, Debug)]
@@ -32,8 +31,8 @@
     pub save_folder: String,
 
     /// 下载线程数
-    #[arg(short, long, default_value_t = 32)]
-    pub threads: usize,
+    #[arg(short, long)]
+    pub threads: Option<usize>,
 
     /// 自定义文件名
     #[arg(short = 'o', long = "out")]
@@ -59,7 +58,7 @@
     pub retry_gap: u64,
 
     /// 数据库存储路径
-    #[arg(long, default_value = "downloads.db")]
+    #[arg(long, default_value = "state.db")]
     pub db_path: String,
 }
 
@@ -77,6 +76,7 @@
     let info = fast_down::get_url_info(&args.url, &client)?;
     let threads = if info.can_fast_download {
         args.threads
+            .unwrap_or_else(|| info.file_size.checked_div(2 * 1024 * 1024).unwrap_or(4))
     } else {
         1
     };
@@ -109,8 +109,8 @@
 
     let start = Instant::now();
     let result = fast_down::download(DownloadOptions {
-        url: info.final_url,
-        threads: args.threads,
+        url: info.final_url.clone(),
+        threads,
         save_path: &save_path,
         can_fast_download: info.can_fast_download,
         file_size: info.file_size,
@@ -128,7 +128,10 @@
 
     let mut last_progress_update = Instant::now();
 
-    let DownloadResult { event_chan: rx, handler } = result;
+    let DownloadResult {
+        event_chan: rx,
+        handler,
+    } = result;
 
     print!("\n\n");
     for e in rx {
@@ -171,15 +174,16 @@
                 );
             }
             Event::WriteProgress(p) => {
+                let downloaded = p.total();
                 write_progress.merge_progress(p);
                 let progress = WriteProgress {
-                url: info.final_url.clone(),
-                file_path: save_path.to_str().unwrap().to_string(),
-                total_size: info.file_size,
-                downloaded: p.total(),
-                timestamp: start.elapsed().as_secs() as i64,
-            };
-            save_progress(&conn, &progress)?;
+                    url: info.final_url.clone(),
+                    file_path: save_path.to_str().unwrap().to_string(),
+                    total_size: info.file_size,
+                    downloaded,
+                    timestamp: start.elapsed().as_secs() as i64,
+                };
+                store_progress(&conn, &progress)?;
             }
             _ => {}
         }
