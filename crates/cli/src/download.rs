--- conflicted
+++ resolved
@@ -5,14 +5,7 @@
     progress::{self, Painter as ProgressPainter},
 };
 use color_eyre::eyre::{Result, eyre};
-<<<<<<< HEAD
-use fast_down::{
-    Event, MergeProgress, Prefetch, ProgressEntry, Total,
-    file::{DownloadFile, DownloadOptions},
-};
-=======
 use fast_down::{Event, MergeProgress, ProgressEntry, Total};
->>>>>>> 261b7646
 use reqwest::{
     Client, Proxy,
     header::{self, HeaderValue},
@@ -101,11 +94,7 @@
     let db = Database::new().await?;
 
     let info = loop {
-<<<<<<< HEAD
-        match client.prefetch(&args.url).await {
-=======
         match fast_down::reqwest::get_url_info(&args.url, &client).await {
->>>>>>> 261b7646
             Ok(info) => break info,
             Err(err) => println!("{}: {}", t!("err.url-info"), err),
         }
@@ -239,22 +228,6 @@
         }
     }
 
-<<<<<<< HEAD
-    let result = client
-        .download(
-            info.final_url.clone(),
-            &save_path,
-            DownloadOptions {
-                download_chunks,
-                concurrent,
-                file_size: info.file_size,
-                retry_gap: args.retry_gap,
-                write_buffer_size: args.write_buffer_size,
-                write_channel_size: args.write_channel_size,
-            },
-        )
-        .await?;
-=======
     let result = fast_down::pusher::download(
         client,
         info.final_url.clone(),
@@ -269,7 +242,6 @@
         },
     )
     .await?;
->>>>>>> 261b7646
 
     let result_clone = result.clone();
     let rt_handle = Handle::current();
