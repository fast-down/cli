--- conflicted
+++ resolved
@@ -24,19 +24,13 @@
     Downloading(WorkerId),
     /// error while downloading
     DownloadError(WorkerId, reqwest::Error),
-<<<<<<< HEAD
     /// download progress
     DownloadProgress(WorkerId, ProgressEntry),
     /// error writing
-    WriteError(std::io::Error),
+    WriteError(WorkerId, std::io::Error),
     /// write progress
     WriteProgress(WorkerId, ProgressEntry),
     /// worker finished given task
-=======
-    DownloadProgress(WorkerId, ProgressEntry),
-    WriteError(WorkerId, std::io::Error),
-    WriteProgress(WorkerId, ProgressEntry),
->>>>>>> 9dd77eb6
     Finished(WorkerId),
     /// worker aborted
     Abort(WorkerId),
