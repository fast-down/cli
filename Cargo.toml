--- conflicted
+++ resolved
@@ -47,12 +47,9 @@
 crossterm = "0.29.0"
 futures = "0.3.31"
 bytes = "1.10.1"
-<<<<<<< HEAD
 serde = { version = "1.0.217", features = ["derive"] }
 serde_yaml = "0.9.34"
-=======
 fs4 = "0.13.1"
->>>>>>> c2e03d6a
 
 [package.metadata.i18n]
 available-locales = ["en", "zh-TW", "zh-CN"]
