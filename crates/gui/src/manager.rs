use crate::{args::DownloadArgs, fmt, home_page::ProgressData, path, persist::Database, progress};
use async_channel::{Receiver, SendError, Sender};
use color_eyre::Result;
use fast_down::{
    DownloadResult, Event, MergeProgress, ProgressEntry, Total, file::DownloadOptions,
};
use reqwest::{
    Client, Proxy,
    header::{self, HeaderValue},
};
use std::{
    env,
    path::Path,
    sync::{
        Arc,
        atomic::{AtomicBool, Ordering},
    },
    time::Instant,
};
use tokio::sync::Mutex;
use url::Url;

#[derive(Debug, Clone)]
pub struct ManagerData {
    /// fast-down 的原始返回结果
    pub result: Option<DownloadResult>,
    pub url: String,
    pub file_path: Option<String>,
    pub is_running: Arc<AtomicBool>,
}

impl ManagerData {
    fn cancel(&mut self) {
        self.is_running.store(false, Ordering::Relaxed);
        if let Some(res) = self.result.take() {
            res.cancel()
        }
    }
}

#[derive(Debug, Clone)]
pub struct ProgressChangeData {
    pub progress: Vec<ProgressData>,
    pub percentage: String,
    pub elapsed: String,
    pub remaining_time: String,
    pub speed: String,
}

#[derive(Debug, Clone)]
pub enum Message {
    Progress(usize, ProgressChangeData),
    Stopped(usize),
    FileName(usize, String),
}

#[derive(Debug)]
pub struct Manager {
    data: Vec<ManagerData>,
    tx: Sender<Message>,
    pub rx: Receiver<Message>,
}

impl Manager {
    pub fn new(args: Arc<DownloadArgs>, init: Vec<ManagerData>) -> Self {
        let (tx, rx) = async_channel::unbounded();
        // tokio::spawn(async move {
        //     let list = Arc::new(Mutex::new(init));
        //     let db = Arc::new(Database::new().await.unwrap());
        //     while let Ok(e) = rx_ctrl.recv().await {
        //         let list = list.clone();
        //         let db = db.clone();
        //         match e {
        //             Action::Stop(index) => {
        //                 let list = list.lock().await;
        //                 let mut res = list[index].lock().await;
        //                 res.is_running.store(false, Ordering::Relaxed);
        //                 if let Some(res) = res.result.take() {
        //                     res.cancel().await;
        //                 }
        //             }
        //             Action::Resume(index) => {
        //                 let mut list_inner = list.lock().await;
        //                 let origin_data = list_inner.remove(index);
        //                 let mut origin_data = origin_data.lock().await;
        //                 origin_data.is_running.store(false, Ordering::Relaxed);
        //                 if let Some(res) = origin_data.result.take() {
        //                     res.cancel().await;
        //                 }
        //                 let is_running = Arc::new(AtomicBool::new(true));
        //                 let manager_data = Arc::new(Mutex::new(ManagerData {
        //                     result: None,
        //                     url: origin_data.url.clone(),
        //                     file_path: origin_data.file_path.clone(),
        //                     is_running: is_running.clone(),
        //                 }));
        //                 list_inner.insert(index, manager_data.clone());
        //                 let args = args.clone();
        //                 let tx_recv = tx_recv.clone();
        //                 let list = list.clone();
        //                 let url = origin_data.url.clone();
        //                 tokio::spawn(async move {
        //                     let manager_data_clone = manager_data.clone();
        //                     let list_clone: Arc<Mutex<Vec<Arc<Mutex<ManagerData>>>>> = list.clone();
        //                     if let Err(e) = download(
        //                         is_running,
        //                         &args,
        //                         &url,
        //                         tx_recv.clone(),
        //                         manager_data,
        //                         list,
        //                         true,
        //                         db,
        //                     )
        //                     .await
        //                     {
        //                         eprintln!("Error: {e:#?}");
        //                         tx_recv
        //                             .send(Message::Stopped(
        //                                 list_clone
        //                                     .lock()
        //                                     .await
        //                                     .iter()
        //                                     .position(|e| Arc::ptr_eq(e, &manager_data_clone))
        //                                     .unwrap(),
        //                             ))
        //                             .await
        //                             .unwrap();
        //                     }
        //                 });
        //             }
        //             Action::AddTask(url) => {
        //                 let is_running = Arc::new(AtomicBool::new(true));
        //                 let manager_data = Arc::new(Mutex::new(ManagerData {
        //                     result: None,
        //                     url: url.clone(),
        //                     file_path: None,
        //                     is_running: is_running.clone(),
        //                 }));
        //                 list.lock().await.insert(0, manager_data.clone());
        //                 let args = args.clone();
        //                 let tx_recv = tx_recv.clone();
        //                 tokio::spawn(async move {
        //                     let manager_data_clone = manager_data.clone();
        //                     let list_clone = list.clone();
        //                     if let Err(e) = download(
        //                         is_running,
        //                         &args,
        //                         &url,
        //                         tx_recv.clone(),
        //                         manager_data,
        //                         list,
        //                         false,
        //                         db,
        //                     )
        //                     .await
        //                     {
        //                         eprintln!("Error: {e:#?}");
        //                         tx_recv
        //                             .send(Message::Stopped(
        //                                 list_clone
        //                                     .lock()
        //                                     .await
        //                                     .iter()
        //                                     .position(|e| Arc::ptr_eq(e, &manager_data_clone))
        //                                     .unwrap(),
        //                             ))
        //                             .await
        //                             .unwrap();
        //                     }
        //                 });
        //             }
        //             Action::RemoveTask(index) => {
        //                 let mut list = list.lock().await;
        //                 let origin_data = list.remove(index);
        //                 let mut origin_data = origin_data.lock().await;
        //                 origin_data.is_running.store(false, Ordering::Relaxed);
        //                 if let Some(res) = origin_data.result.take() {
        //                     res.cancel().await;
        //                 }
        //                 if let Some(file_path) = origin_data.file_path.as_ref() {
        //                     db.remove_entry(file_path.clone()).await.unwrap();
        //                 }
        //             }
        //         }
        //     }
        // });
        // Self { tx_ctrl, rx_recv }
        Self { data: init, tx, rx }
    }

    pub async fn stop(&self, index: usize) -> Result<(), SendError<Action>> {}

    pub async fn resume(&self, index: usize) -> Result<(), SendError<Action>> {}

    pub async fn add_task(&self, url: String) -> Result<(), SendError<Action>> {}

    pub async fn remove_task(&self, index: usize) -> Result<(), SendError<Action>> {}
}

async fn download(
    is_running: Arc<AtomicBool>,
    args: &DownloadArgs,
    url: &str,
    tx: Sender<Message>,
    manager_data: Arc<Mutex<ManagerData>>,
    list: Arc<Mutex<Vec<Arc<Mutex<ManagerData>>>>>,
    is_resume: bool,
    db: Arc<Database>,
) -> Result<()> {
    let mut header = args.headers.clone();
    if args.browser {
        {
            let url = Url::parse(url)?;
            header
                .entry(header::ORIGIN)
                .or_insert(HeaderValue::from_str(
                    url.origin().ascii_serialization().as_str(),
                )?);
        }
        header
            .entry(header::REFERER)
            .or_insert(HeaderValue::from_str(url)?);
    }
    dbg!(&args);
    dbg!(&header);
    let mut client = Client::builder().default_headers(header);
    if let Some(ref proxy) = args.proxy {
        client = client.proxy(Proxy::all(proxy)?);
    }
    let client = client.build()?;

    let info = loop {
        if !is_running.load(Ordering::Relaxed) {
            return Ok(());
        }
        match fast_down::get_url_info(url, &client).await {
            Ok(info) => break info,
            Err(err) => println!("获取文件信息失败: {err}"),
        }
        tokio::time::sleep(args.retry_gap).await;
    };
    let threads = if info.can_fast_download {
        args.threads
    } else {
        1
    };
    let mut save_path = Path::new(&args.save_folder).join(&info.file_name);
    if save_path.is_relative()
        && let Ok(current_dir) = env::current_dir()
    {
        save_path = current_dir.join(save_path);
    }
    save_path = path_clean::clean(save_path);
    let mut save_path_str = save_path.to_str().unwrap().to_string();

    #[allow(clippy::single_range_in_vec_init)]
    let mut download_chunks = vec![0..info.file_size];
    let mut download_progress: Vec<ProgressEntry> = Vec::with_capacity(threads);
    let mut write_progress: Vec<ProgressEntry> = Vec::with_capacity(threads);
    let mut curr_size = 0;

    if save_path.try_exists()? {
        if is_resume
            && info.can_fast_download
            && let Ok(Some(entry)) = db.get_entry(save_path_str.clone()).await
        {
            curr_size = entry.progress.total();
            if curr_size < info.file_size {
                download_chunks = progress::invert(&entry.progress, info.file_size);
                download_progress = entry.progress.clone();
                write_progress = entry.progress.clone();
                println!("发现未完成的下载，将继续下载剩余部分");
                println!(
                    "已下载: {} / {} ({}%)",
                    fmt::format_size(curr_size as f64),
                    fmt::format_size(info.file_size as f64),
                    curr_size * 100 / info.file_size
                );
            } else {
                save_path = path::find_available_path(&save_path)?;
                save_path_str = save_path.to_str().unwrap().to_string();
            }
        } else {
            save_path = path::find_available_path(&save_path)?;
            save_path_str = save_path.to_str().unwrap().to_string();
        }
    }
    let save_path_str = Arc::new(save_path_str);
    let file_name = save_path.file_name().unwrap().to_str().unwrap();
    tx.send(Message::FileName(
        list.lock()
            .await
            .iter()
            .position(|e| Arc::ptr_eq(e, &manager_data))
            .unwrap(),
        file_name.into(),
    ))
    .await?;
    println!(
        "文件名: {}\n文件大小: {} ({} 字节) \n文件路径: {}\n线程数量: {}\nETag: {:?}\nLast-Modified: {:?}\n",
        file_name,
        fmt::format_size(info.file_size as f64),
        info.file_size,
        save_path_str,
        threads,
        info.etag,
        info.last_modified
    );
    let result = fast_down::file::download(
        info.final_url.clone(),
        &save_path,
        DownloadOptions {
            threads,
            concurrent: info.can_fast_download,
            file_size: info.file_size,
            client,
            download_chunks,
            retry_gap: args.retry_gap,
            write_buffer_size: args.write_buffer_size,
            write_channel_size: args.write_channel_size,
        },
    )
    .await?;
    manager_data.lock().await.result.replace(result.clone());
    let mut last_db_update = Instant::now();
    if !is_resume {
        db.init_entry(
            save_path_str.clone(),
            info.file_size,
            info.etag,
            info.last_modified,
            file_name.into(),
            info.final_url.to_string(),
        )
        .await?;
    }
    let start = Instant::now();
    let mut last_repaint_time = start;
    let mut prev_size = curr_size;
    let mut avg_speed = 0.0;
    const ALPHA: f64 = 0.9;
    while let Ok(e) = result.event_chain.recv().await {
        match e {
            Event::DownloadProgress(p) => {
                curr_size += p.total();
                download_progress.merge_progress(p);
                if last_repaint_time.elapsed().as_millis() > 100 {
                    let repaint_elapsed = last_repaint_time.elapsed();
                    last_repaint_time = Instant::now();
                    let repaint_elapsed_ms = repaint_elapsed.as_millis();
                    let curr_dsize = curr_size - prev_size;
                    let get_speed = if repaint_elapsed_ms > 0 {
                        (curr_dsize * 1000) as f64 / repaint_elapsed_ms as f64
                    } else {
                        0.0
                    };
                    avg_speed = avg_speed * ALPHA + get_speed * (1.0 - ALPHA);
                    prev_size = curr_size;
                    tx.send(Message::Progress(
                        list.lock()
                            .await
                            .iter()
                            .position(|e| Arc::ptr_eq(e, &manager_data))
                            .unwrap(),
                        ProgressChangeData {
                            progress: progress::add_blank(&download_progress, info.file_size),
                            percentage: if info.file_size == 0 {
                                "Unknown".into()
                            } else {
                                format!(
                                    "{:.2}%",
                                    (curr_size as f64 / info.file_size as f64) * 100.0
                                )
                            },
                            elapsed: format!("{}/s", fmt::format_time(start.elapsed().as_secs())),
                            remaining_time: if info.file_size == 0 {
                                "Unknown".into()
                            } else {
                                fmt::format_time(
                                    ((info.file_size - curr_size) as f64 / avg_speed) as u64,
                                )
                            },
                            speed: fmt::format_size(avg_speed),
                        },
                    ))
                    .await?;
                }
            }
            Event::WriteProgress(p) => {
                write_progress.merge_progress(p);
                if last_db_update.elapsed().as_secs() >= 1 {
                    db.update_entry(
                        save_path_str.clone(),
                        write_progress.clone(),
                        start.elapsed().as_millis() as u64,
                    )
                    .await?;
                    last_db_update = Instant::now();
                }
            }
            Event::ConnectError(id, err) => {
                println!("线程 {id} 连接失败, 错误原因: {err:?}\n")
            }
            Event::DownloadError(id, err) => {
                println!("线程 {id} 下载失败, 错误原因: {err:?}\n")
            }
            Event::WriteError(err) => println!("写入文件失败, 错误原因: {err:?}\n"),
            Event::Connecting(id) => println!("线程 {id} 正在连接中……\n"),
            Event::Finished(id) => println!("线程 {id} 完成任务\n"),
            Event::Abort(id) => println!("线程 {id} 已中断\n"),
            Event::Downloading(id) => println!("线程 {id} 正在下载中……\n"),
        }
    }
    db.update_entry(
        save_path_str.clone(),
        write_progress,
        start.elapsed().as_millis() as u64,
    )
    .await?;
    result.join().await?;
    tx.send(Message::Stopped(
        list.lock()
            .await
            .iter()
            .position(|e| Arc::ptr_eq(e, &manager_data))
            .unwrap(),
    ))
    .await?;
    Ok(())
<<<<<<< HEAD
=======
}

impl Manager {
    pub fn new(args: Arc<DownloadArgs>, init: Vec<Arc<Mutex<ManagerData>>>) -> Self {
        let (tx_ctrl, rx_ctrl) = async_channel::unbounded();
        let (tx_recv, rx_recv) = async_channel::unbounded();
        tokio::spawn(async move {
            let list = Arc::new(Mutex::new(init));
            let db = Arc::new(Database::new().await.unwrap());
            while let Ok(e) = rx_ctrl.recv().await {
                let list = list.clone();
                let db = db.clone();
                match e {
                    Action::Stop(index) => {
                        let list = list.lock().await;
                        let mut res = list[index].lock().await;
                        res.is_running.store(false, Ordering::Relaxed);
                        if let Some(res) = res.result.take() {
                            res.cancel();
                        }
                    }
                    Action::Resume(index) => {
                        let mut list_inner = list.lock().await;
                        let origin_data = list_inner.remove(index);
                        let mut origin_data = origin_data.lock().await;
                        origin_data.is_running.store(false, Ordering::Relaxed);
                        if let Some(res) = origin_data.result.take() {
                            res.cancel();
                        }
                        let is_running = Arc::new(AtomicBool::new(true));
                        let manager_data = Arc::new(Mutex::new(ManagerData {
                            result: None,
                            url: origin_data.url.clone(),
                            file_path: origin_data.file_path.clone(),
                            is_running: is_running.clone(),
                        }));
                        list_inner.insert(index, manager_data.clone());
                        let args = args.clone();
                        let tx_recv = tx_recv.clone();
                        let list = list.clone();
                        let url = origin_data.url.clone();
                        tokio::spawn(async move {
                            let manager_data_clone = manager_data.clone();
                            let list_clone: Arc<Mutex<Vec<Arc<Mutex<ManagerData>>>>> = list.clone();
                            if let Err(e) = download(
                                is_running,
                                &args,
                                &url,
                                tx_recv.clone(),
                                manager_data,
                                list,
                                true,
                                db,
                            )
                            .await
                            {
                                eprintln!("Error: {e:#?}");
                                tx_recv
                                    .send(Message::Stopped(
                                        list_clone
                                            .lock()
                                            .await
                                            .iter()
                                            .position(|e| Arc::ptr_eq(e, &manager_data_clone))
                                            .unwrap(),
                                    ))
                                    .await
                                    .unwrap();
                            }
                        });
                    }
                    Action::AddTask(url) => {
                        let is_running = Arc::new(AtomicBool::new(true));
                        let manager_data = Arc::new(Mutex::new(ManagerData {
                            result: None,
                            url: url.clone(),
                            file_path: None,
                            is_running: is_running.clone(),
                        }));
                        list.lock().await.insert(0, manager_data.clone());
                        let args = args.clone();
                        let tx_recv = tx_recv.clone();
                        tokio::spawn(async move {
                            let manager_data_clone = manager_data.clone();
                            let list_clone = list.clone();
                            if let Err(e) = download(
                                is_running,
                                &args,
                                &url,
                                tx_recv.clone(),
                                manager_data,
                                list,
                                false,
                                db,
                            )
                            .await
                            {
                                eprintln!("Error: {e:#?}");
                                tx_recv
                                    .send(Message::Stopped(
                                        list_clone
                                            .lock()
                                            .await
                                            .iter()
                                            .position(|e| Arc::ptr_eq(e, &manager_data_clone))
                                            .unwrap(),
                                    ))
                                    .await
                                    .unwrap();
                            }
                        });
                    }
                    Action::RemoveTask(index) => {
                        let mut list = list.lock().await;
                        let origin_data = list.remove(index);
                        let mut origin_data = origin_data.lock().await;
                        origin_data.is_running.store(false, Ordering::Relaxed);
                        if let Some(res) = origin_data.result.take() {
                            res.cancel();
                        }
                        if let Some(file_path) = origin_data.file_path.as_ref() {
                            db.remove_entry(file_path.clone()).await.unwrap();
                        }
                    }
                }
            }
        });
        Self { tx_ctrl, rx_recv }
    }

    pub async fn stop(&self, index: usize) -> Result<(), SendError<Action>> {
        self.tx_ctrl.send(Action::Stop(index)).await
    }

    pub async fn resume(&self, index: usize) -> Result<(), SendError<Action>> {
        self.tx_ctrl.send(Action::Resume(index)).await
    }

    pub async fn add_task(&self, url: String) -> Result<(), SendError<Action>> {
        self.tx_ctrl.send(Action::AddTask(url)).await
    }

    pub async fn remove_task(&self, index: usize) -> Result<(), SendError<Action>> {
        self.tx_ctrl.send(Action::RemoveTask(index)).await
    }
>>>>>>> 9b696326
}<|MERGE_RESOLUTION|>--- conflicted
+++ resolved
@@ -428,152 +428,4 @@
     ))
     .await?;
     Ok(())
-<<<<<<< HEAD
-=======
-}
-
-impl Manager {
-    pub fn new(args: Arc<DownloadArgs>, init: Vec<Arc<Mutex<ManagerData>>>) -> Self {
-        let (tx_ctrl, rx_ctrl) = async_channel::unbounded();
-        let (tx_recv, rx_recv) = async_channel::unbounded();
-        tokio::spawn(async move {
-            let list = Arc::new(Mutex::new(init));
-            let db = Arc::new(Database::new().await.unwrap());
-            while let Ok(e) = rx_ctrl.recv().await {
-                let list = list.clone();
-                let db = db.clone();
-                match e {
-                    Action::Stop(index) => {
-                        let list = list.lock().await;
-                        let mut res = list[index].lock().await;
-                        res.is_running.store(false, Ordering::Relaxed);
-                        if let Some(res) = res.result.take() {
-                            res.cancel();
-                        }
-                    }
-                    Action::Resume(index) => {
-                        let mut list_inner = list.lock().await;
-                        let origin_data = list_inner.remove(index);
-                        let mut origin_data = origin_data.lock().await;
-                        origin_data.is_running.store(false, Ordering::Relaxed);
-                        if let Some(res) = origin_data.result.take() {
-                            res.cancel();
-                        }
-                        let is_running = Arc::new(AtomicBool::new(true));
-                        let manager_data = Arc::new(Mutex::new(ManagerData {
-                            result: None,
-                            url: origin_data.url.clone(),
-                            file_path: origin_data.file_path.clone(),
-                            is_running: is_running.clone(),
-                        }));
-                        list_inner.insert(index, manager_data.clone());
-                        let args = args.clone();
-                        let tx_recv = tx_recv.clone();
-                        let list = list.clone();
-                        let url = origin_data.url.clone();
-                        tokio::spawn(async move {
-                            let manager_data_clone = manager_data.clone();
-                            let list_clone: Arc<Mutex<Vec<Arc<Mutex<ManagerData>>>>> = list.clone();
-                            if let Err(e) = download(
-                                is_running,
-                                &args,
-                                &url,
-                                tx_recv.clone(),
-                                manager_data,
-                                list,
-                                true,
-                                db,
-                            )
-                            .await
-                            {
-                                eprintln!("Error: {e:#?}");
-                                tx_recv
-                                    .send(Message::Stopped(
-                                        list_clone
-                                            .lock()
-                                            .await
-                                            .iter()
-                                            .position(|e| Arc::ptr_eq(e, &manager_data_clone))
-                                            .unwrap(),
-                                    ))
-                                    .await
-                                    .unwrap();
-                            }
-                        });
-                    }
-                    Action::AddTask(url) => {
-                        let is_running = Arc::new(AtomicBool::new(true));
-                        let manager_data = Arc::new(Mutex::new(ManagerData {
-                            result: None,
-                            url: url.clone(),
-                            file_path: None,
-                            is_running: is_running.clone(),
-                        }));
-                        list.lock().await.insert(0, manager_data.clone());
-                        let args = args.clone();
-                        let tx_recv = tx_recv.clone();
-                        tokio::spawn(async move {
-                            let manager_data_clone = manager_data.clone();
-                            let list_clone = list.clone();
-                            if let Err(e) = download(
-                                is_running,
-                                &args,
-                                &url,
-                                tx_recv.clone(),
-                                manager_data,
-                                list,
-                                false,
-                                db,
-                            )
-                            .await
-                            {
-                                eprintln!("Error: {e:#?}");
-                                tx_recv
-                                    .send(Message::Stopped(
-                                        list_clone
-                                            .lock()
-                                            .await
-                                            .iter()
-                                            .position(|e| Arc::ptr_eq(e, &manager_data_clone))
-                                            .unwrap(),
-                                    ))
-                                    .await
-                                    .unwrap();
-                            }
-                        });
-                    }
-                    Action::RemoveTask(index) => {
-                        let mut list = list.lock().await;
-                        let origin_data = list.remove(index);
-                        let mut origin_data = origin_data.lock().await;
-                        origin_data.is_running.store(false, Ordering::Relaxed);
-                        if let Some(res) = origin_data.result.take() {
-                            res.cancel();
-                        }
-                        if let Some(file_path) = origin_data.file_path.as_ref() {
-                            db.remove_entry(file_path.clone()).await.unwrap();
-                        }
-                    }
-                }
-            }
-        });
-        Self { tx_ctrl, rx_recv }
-    }
-
-    pub async fn stop(&self, index: usize) -> Result<(), SendError<Action>> {
-        self.tx_ctrl.send(Action::Stop(index)).await
-    }
-
-    pub async fn resume(&self, index: usize) -> Result<(), SendError<Action>> {
-        self.tx_ctrl.send(Action::Resume(index)).await
-    }
-
-    pub async fn add_task(&self, url: String) -> Result<(), SendError<Action>> {
-        self.tx_ctrl.send(Action::AddTask(url)).await
-    }
-
-    pub async fn remove_task(&self, index: usize) -> Result<(), SendError<Action>> {
-        self.tx_ctrl.send(Action::RemoveTask(index)).await
-    }
->>>>>>> 9b696326
 }